name: Build

on:
  push:
  schedule:
    - cron: '0 8 * * *'

jobs:

  build:
    name: Build
    runs-on: ${{ matrix.os }}
    strategy:
      fail-fast: false
      matrix:
<<<<<<< HEAD
        ghc: ['8.8.4', '8.10.5', '9.0.1']
        cabal: ['3.4']
        os:
=======
        ghc: ['8.6.5', '8.8.4', '8.10.2']
        cabal: ['3.2.0.0']
        os:
        - 'ubuntu-16.04'
>>>>>>> ad5ee2b4
        - 'ubuntu-18.04'
        - 'ubuntu-20.04'
        - 'macOS-latest'
        # - 'windows-latest' # windows builds generally work but are flaky on the github runners

    steps:

    # Setup
    - name: Checkout repository
      uses: actions/checkout@v2
    - name: Install GHC and Cabal
<<<<<<< HEAD
      uses: haskell/actions/setup@v1.2.3
=======
      uses: actions/setup-haskell@v1
>>>>>>> ad5ee2b4
      with:
         ghc-version: ${{ matrix.ghc }}
         cabal-version: ${{ matrix.cabal }}
    - name: Configure project
      shell: bash
      run: |
        cat > cabal.project.local <<EOF
        package merkle-log
          documentation: True
          benchmarks: True
          tests: True
        EOF

    - name: Install word list
      if: contains(matrix.os, 'ubuntu')
      run: sudo apt-get install -y wamerican

    # Restore Packages from Caches
<<<<<<< HEAD
    - uses: actions/cache@v2.1.6
      name: Cache dist-newstyle
      with:
        path: |
          ~/.cabal/packages
          ~/.cabal/store
          dist-newstyle
        key: ${{ matrix.os }}-${{ matrix.ghc }}-0-cabal
=======
    - uses: actions/cache@v2.1.0
      name: Cache ~/.cabal/packages
      with:
        path: ~/.cabal/packages
        key: ${{ runner.os }}-${{ matrix.ghc }}-packages-${{ github.sha }}
        restore-keys: |
          ${{ matrix.os }}-${{ matrix.ghc }}-packages-
          ${{ matrix.os }}-${{ matrix.ghc }}-packages
    - uses: actions/cache@v2.1.0
      name: Cache ~/.cabal/store
      with:
        path: ~/.cabal/store
        key: ${{ runner.os }}-${{ matrix.ghc }}-store-${{ github.sha }}
        restore-keys: |
          ${{ matrix.os }}-${{ matrix.ghc }}-store-
          ${{ matrix.os }}-${{ matrix.ghc }}-store
    - uses: actions/cache@v2.1.0
      name: Cache dist-newstyle
      with:
        path: dist-newstyle
        key: ${{ runner.os }}-${{ matrix.ghc }}-dist-${{ github.sha }}
        restore-keys: |
          ${{ matrix.os }}-${{ matrix.ghc }}-dist-
          ${{ matrix.os }}-${{ matrix.ghc }}-dist
>>>>>>> ad5ee2b4

    # Build
    - name: Update package database
      run: cabal update
    - name: Configure build
      run: |
        cabal build all --dry-run
        cabal freeze
    - name: Install build dependencies
      run: cabal build --only-dependencies
    - name: Build library
      run: cabal build

    # Tests
    - name: Run Tests
      run: cabal test test:tests
    - name: Run doctest Tests
<<<<<<< HEAD
      # doctest is flaky on old versions of ubuntu:
      # libtinfo.so.6: cannot open shared object file: No such file or directory
      if: "matrix.os != 'ubuntu-18.04'"
      run: cabal test test:doctests
=======
      # doctest is flaky on ghc-8.6.5:
      # /lib/x86_64-linux-gnu/libm.so.6: version `GLIBC_2.27' not found (required by /home/runner/.cabal/store/ghc-8.6.5/cassava-0.5.2.0
      #
      # and old versions of ubuntu:
      # libtinfo.so.6: cannot open shared object file: No such file or directory
      if: "matrix.ghc != '8.6.5' && matrix.os != 'ubuntu-16.04' && matrix.os != 'ubuntu-18.04'"
      run: cabal v2-test test:doctests
>>>>>>> ad5ee2b4

    # Benchmarks
    - name: Run Benchmarks
      run: cabal bench internal-benchmarks
    - name: Run Spellchecker Benchmarks
      if: "! contains(matrix.os, 'windows')"
      run: cabal bench spellchecker
<|MERGE_RESOLUTION|>--- conflicted
+++ resolved
@@ -13,16 +13,9 @@
     strategy:
       fail-fast: false
       matrix:
-<<<<<<< HEAD
         ghc: ['8.8.4', '8.10.5', '9.0.1']
         cabal: ['3.4']
         os:
-=======
-        ghc: ['8.6.5', '8.8.4', '8.10.2']
-        cabal: ['3.2.0.0']
-        os:
-        - 'ubuntu-16.04'
->>>>>>> ad5ee2b4
         - 'ubuntu-18.04'
         - 'ubuntu-20.04'
         - 'macOS-latest'
@@ -34,11 +27,7 @@
     - name: Checkout repository
       uses: actions/checkout@v2
     - name: Install GHC and Cabal
-<<<<<<< HEAD
       uses: haskell/actions/setup@v1.2.3
-=======
-      uses: actions/setup-haskell@v1
->>>>>>> ad5ee2b4
       with:
          ghc-version: ${{ matrix.ghc }}
          cabal-version: ${{ matrix.cabal }}
@@ -57,7 +46,6 @@
       run: sudo apt-get install -y wamerican
 
     # Restore Packages from Caches
-<<<<<<< HEAD
     - uses: actions/cache@v2.1.6
       name: Cache dist-newstyle
       with:
@@ -66,32 +54,6 @@
           ~/.cabal/store
           dist-newstyle
         key: ${{ matrix.os }}-${{ matrix.ghc }}-0-cabal
-=======
-    - uses: actions/cache@v2.1.0
-      name: Cache ~/.cabal/packages
-      with:
-        path: ~/.cabal/packages
-        key: ${{ runner.os }}-${{ matrix.ghc }}-packages-${{ github.sha }}
-        restore-keys: |
-          ${{ matrix.os }}-${{ matrix.ghc }}-packages-
-          ${{ matrix.os }}-${{ matrix.ghc }}-packages
-    - uses: actions/cache@v2.1.0
-      name: Cache ~/.cabal/store
-      with:
-        path: ~/.cabal/store
-        key: ${{ runner.os }}-${{ matrix.ghc }}-store-${{ github.sha }}
-        restore-keys: |
-          ${{ matrix.os }}-${{ matrix.ghc }}-store-
-          ${{ matrix.os }}-${{ matrix.ghc }}-store
-    - uses: actions/cache@v2.1.0
-      name: Cache dist-newstyle
-      with:
-        path: dist-newstyle
-        key: ${{ runner.os }}-${{ matrix.ghc }}-dist-${{ github.sha }}
-        restore-keys: |
-          ${{ matrix.os }}-${{ matrix.ghc }}-dist-
-          ${{ matrix.os }}-${{ matrix.ghc }}-dist
->>>>>>> ad5ee2b4
 
     # Build
     - name: Update package database
@@ -109,20 +71,10 @@
     - name: Run Tests
       run: cabal test test:tests
     - name: Run doctest Tests
-<<<<<<< HEAD
       # doctest is flaky on old versions of ubuntu:
       # libtinfo.so.6: cannot open shared object file: No such file or directory
       if: "matrix.os != 'ubuntu-18.04'"
       run: cabal test test:doctests
-=======
-      # doctest is flaky on ghc-8.6.5:
-      # /lib/x86_64-linux-gnu/libm.so.6: version `GLIBC_2.27' not found (required by /home/runner/.cabal/store/ghc-8.6.5/cassava-0.5.2.0
-      #
-      # and old versions of ubuntu:
-      # libtinfo.so.6: cannot open shared object file: No such file or directory
-      if: "matrix.ghc != '8.6.5' && matrix.os != 'ubuntu-16.04' && matrix.os != 'ubuntu-18.04'"
-      run: cabal v2-test test:doctests
->>>>>>> ad5ee2b4
 
     # Benchmarks
     - name: Run Benchmarks
